--- conflicted
+++ resolved
@@ -1380,260 +1380,6 @@
         return [cls._validate_exploration_model_last_updated]
 
 
-<<<<<<< HEAD
-=======
-class GeneralFeedbackThreadModelValidator(
-        base_model_validators.BaseModelValidator):
-    """Class for validating GeneralFeedbackThreadModels."""
-
-    @classmethod
-    def _get_model_id_regex(cls, item):
-        # Valid id: [ENTITY_TYPE].[ENTITY_ID].[GENERATED_STRING].
-        regex_string = '%s\\.%s\\.[A-Za-z0-9=+/]{1,}$' % (
-            item.entity_type, item.entity_id)
-        return regex_string
-
-    @classmethod
-    def _get_external_id_relationships(cls, item):
-        field_name_to_external_model_references = [
-            base_model_validators.ExternalModelFetcherDetails(
-                'message_ids',
-                feedback_models.GeneralFeedbackMessageModel,
-                ['%s.%s' % (item.id, i) for i in python_utils.RANGE(
-                    item.message_count)])
-        ]
-        if item.original_author_id:
-            field_name_to_external_model_references.append(
-                base_model_validators.ExternalModelFetcherDetails(
-                    'author_ids', user_models.UserSettingsModel,
-                    [item.original_author_id]))
-        if item.has_suggestion:
-            field_name_to_external_model_references.append(
-                base_model_validators.ExternalModelFetcherDetails(
-                    'suggestion_ids', suggestion_models.GeneralSuggestionModel,
-                    [item.id]))
-        if item.entity_type in TARGET_TYPE_TO_TARGET_MODEL:
-            field_name_to_external_model_references.append(
-                base_model_validators.ExternalModelFetcherDetails(
-                    '%s_ids' % item.entity_type,
-                    TARGET_TYPE_TO_TARGET_MODEL[item.entity_type],
-                    [item.entity_id]))
-        return field_name_to_external_model_references
-
-    @classmethod
-    def _validate_entity_type(cls, item):
-        """Validate the entity type is valid.
-
-        Args:
-            item: ndb.Model. GeneralFeedbackThreadModel to validate.
-        """
-        if item.entity_type not in TARGET_TYPE_TO_TARGET_MODEL:
-            cls._add_error(
-                'entity %s' % base_model_validators.ERROR_CATEGORY_TYPE_CHECK,
-                'Entity id %s: Entity type %s is not allowed' % (
-                    item.id, item.entity_type))
-
-    @classmethod
-    def _validate_has_suggestion(cls, item):
-        """Validate that has_suggestion is False only if no suggestion
-        with id same as thread id exists.
-
-        Args:
-            item: ndb.Model. GeneralFeedbackThreadModel to validate.
-        """
-        if not item.has_suggestion:
-            suggestion_model = (
-                suggestion_models.GeneralSuggestionModel.get_by_id(item.id))
-            if suggestion_model is not None and not suggestion_model.deleted:
-                cls._add_error(
-                    'has suggestion check',
-                    'Entity id %s: has suggestion for entity is false '
-                    'but a suggestion exists with id same as entity id' % (
-                        item.id))
-
-    @classmethod
-    def _get_custom_validation_functions(cls):
-        return [
-            cls._validate_entity_type,
-            cls._validate_has_suggestion]
-
-
-class GeneralFeedbackMessageModelValidator(
-        base_model_validators.BaseModelValidator):
-    """Class for validating GeneralFeedbackMessageModels."""
-
-    @classmethod
-    def _get_model_id_regex(cls, item):
-        # Valid id: [thread_id].[message_id]
-        regex_string = '^%s\\.%s$' % (item.thread_id, item.message_id)
-        return regex_string
-
-    @classmethod
-    def _get_external_id_relationships(cls, item):
-        author_ids = []
-        if item.author_id:
-            author_ids = [item.author_id]
-        return [
-            base_model_validators.ExternalModelFetcherDetails(
-                'author_ids', user_models.UserSettingsModel, author_ids),
-            base_model_validators.ExternalModelFetcherDetails(
-                'feedback_thread_ids',
-                feedback_models.GeneralFeedbackThreadModel, [item.thread_id])]
-
-    @classmethod
-    def _validate_message_id(
-            cls, item, field_name_to_external_model_references):
-        """Validate that message_id is less than the message count for
-        feedback thread corresponding to the entity.
-
-        Args:
-            item: ndb.Model. GeneralFeedbackMessageModel to validate.
-            field_name_to_external_model_references:
-                dict(str, (list(base_model_validators.ExternalModelReference))).
-                A dict keyed by field name. The field name represents
-                a unique identifier provided by the storage
-                model to which the external model is associated. Each value
-                contains a list of ExternalModelReference objects corresponding
-                to the field_name. For examples, all the external Exploration
-                Models corresponding to a storage model can be associated
-                with the field name 'exp_ids'. This dict is used for
-                validation of External Model properties linked to the
-                storage model.
-        """
-        feedback_thread_model_references = (
-            field_name_to_external_model_references['feedback_thread_ids'])
-
-        for feedback_thread_model_reference in feedback_thread_model_references:
-            feedback_thread_model = (
-                feedback_thread_model_reference.model_instance)
-            if feedback_thread_model is None or feedback_thread_model.deleted:
-                model_class = feedback_thread_model_reference.model_class
-                model_id = feedback_thread_model_reference.model_id
-                cls._add_error(
-                    'feedback_thread_ids %s' % (
-                        base_model_validators.ERROR_CATEGORY_FIELD_CHECK),
-                    'Entity id %s: based on field feedback_thread_ids having'
-                    ' value %s, expected model %s with id %s but it doesn\'t'
-                    ' exist' % (
-                        item.id, model_id, model_class.__name__, model_id))
-                continue
-            if item.message_id >= feedback_thread_model.message_count:
-                cls._add_error(
-                    'message %s' % (
-                        base_model_validators.ERROR_CATEGORY_ID_CHECK),
-                    'Entity id %s: message id %s not less than total count '
-                    'of messages %s in feedback thread model with id %s '
-                    'corresponding to the entity' % (
-                        item.id, item.message_id,
-                        feedback_thread_model.message_count,
-                        feedback_thread_model.id))
-
-    @classmethod
-    def _get_external_instance_custom_validation_functions(cls):
-        return [cls._validate_message_id]
-
-
-class GeneralFeedbackThreadUserModelValidator(
-        base_model_validators.BaseModelValidator):
-    """Class for validating GeneralFeedbackThreadUserModels."""
-
-    @classmethod
-    def _get_model_id_regex(cls, unused_item):
-        # Valid id: [user_id].[thread_id]
-        thread_id_string = '%s\\.[A-Za-z0-9-_]{1,%s}\\.[A-Za-z0-9-_=]{1,}' % (
-            ('|').join(suggestion_models.TARGET_TYPE_CHOICES),
-            base_models.ID_LENGTH)
-        regex_string = '^%s\\.%s$' % (USER_ID_REGEX, thread_id_string)
-        return regex_string
-
-    @classmethod
-    def _get_external_id_relationships(cls, item):
-        message_ids = []
-        user_ids = []
-        if '.' in item.id:
-            index = item.id.find('.')
-            user_ids = [item.id[:index]]
-            message_ids = ['%s.%s' % (
-                item.id[index + 1:], message_id) for message_id in (
-                    item.message_ids_read_by_user)]
-        return [
-            base_model_validators.ExternalModelFetcherDetails(
-                'message_ids',
-                feedback_models.GeneralFeedbackMessageModel, message_ids),
-            base_model_validators.ExternalModelFetcherDetails(
-                'user_ids', user_models.UserSettingsModel, user_ids)]
-
-
-class FeedbackAnalyticsModelValidator(base_model_validators.BaseModelValidator):
-    """Class for validating FeedbackAnalyticsModels."""
-
-    @classmethod
-    def _get_external_id_relationships(cls, item):
-        return [
-            base_model_validators.ExternalModelFetcherDetails(
-                'exploration_ids', exp_models.ExplorationModel, [item.id])]
-
-
-class UnsentFeedbackEmailModelValidator(
-        base_model_validators.BaseModelValidator):
-    """Class for validating UnsentFeedbackEmailModels."""
-
-    @classmethod
-    def _get_model_id_regex(cls, unused_item):
-        return '^%s$' % USER_ID_REGEX
-
-    @classmethod
-    def _get_external_id_relationships(cls, item):
-        message_ids = []
-        for reference in item.feedback_message_references:
-            try:
-                message_ids.append('%s.%s' % (
-                    reference['thread_id'], reference['message_id']))
-            except Exception:
-                cls._add_error(
-                    'feedback message %s' % (
-                        base_model_validators.ERROR_CATEGORY_REFERENCE_CHECK),
-                    'Entity id %s: Invalid feedback reference: %s' % (
-                        item.id, reference))
-        return [
-            base_model_validators.ExternalModelFetcherDetails(
-                'user_ids', user_models.UserSettingsModel, [item.id]),
-            base_model_validators.ExternalModelFetcherDetails(
-                'message_ids', feedback_models.GeneralFeedbackMessageModel,
-                message_ids)]
-
-    @classmethod
-    def _validate_entity_type_and_entity_id_feedback_reference(cls, item):
-        """Validate that entity_type and entity_type are same as corresponding
-        values in thread_id of feedback_reference.
-
-        Args:
-            item: ndb.Model. UnsentFeedbackEmailModel to validate.
-        """
-        for reference in item.feedback_message_references:
-            try:
-                split_thread_id = reference['thread_id'].split('.')
-                if split_thread_id[0] != reference['entity_type'] or (
-                        split_thread_id[1] != reference['entity_id']):
-                    cls._add_error(
-                        'feedback message %s' % (
-                            base_model_validators.ERROR_CATEGORY_REFERENCE_CHECK
-                        ),
-                        'Entity id %s: Invalid feedback reference: %s' % (
-                            item.id, reference))
-            except Exception:
-                cls._add_error(
-                    'feedback message %s' % (
-                        base_model_validators.ERROR_CATEGORY_REFERENCE_CHECK),
-                    'Entity id %s: Invalid feedback reference: %s' % (
-                        item.id, reference))
-
-    @classmethod
-    def _get_custom_validation_functions(cls):
-        return [cls._validate_entity_type_and_entity_id_feedback_reference]
-
-
->>>>>>> 75fd9e92
 class JobModelValidator(base_model_validators.BaseModelValidator):
     """Class for validating JobModels."""
 
