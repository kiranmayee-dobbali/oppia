--- conflicted
+++ resolved
@@ -200,11 +200,7 @@
             elif self.payload.get('action') == 'cancel_job':
                 job_id = self.payload.get('job_id')
                 job_type = self.payload.get('job_type')
-<<<<<<< HEAD
-                for klass in jobs_registry.JOB_MANAGER_CLASSES:
-=======
                 for klass in jobs_registry.ONE_OFF_JOB_MANAGERS:
->>>>>>> 75fb8d84
                     if klass.__name__ == job_type:
                         klass.cancel(job_id, self.user_id)
                         break
