--- conflicted
+++ resolved
@@ -19,12 +19,9 @@
 import logging
 
 from core.controllers import base
-<<<<<<< HEAD
 from core.domain import classifier_services
-=======
 from core.domain import collection_domain
 from core.domain import collection_services
->>>>>>> c4fd23d6
 from core.domain import config_domain
 from core.domain import dependency_registry
 from core.domain import event_services
