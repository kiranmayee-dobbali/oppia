// Copyright 2015 The Oppia Authors. All Rights Reserved.
//
// Licensed under the Apache License, Version 2.0 (the "License");
// you may not use this file except in compliance with the License.
// You may obtain a copy of the License at
//
//      http://www.apache.org/licenses/LICENSE-2.0
//
// Unless required by applicable law or agreed to in writing, software
// distributed under the License is distributed on an "AS-IS" BASIS,
// WITHOUT WARRANTIES OR CONDITIONS OF ANY KIND, either express or implied.
// See the License for the specific language governing permissions and
// limitations under the License.

/**
 * @fileoverview Primary controller for the collection editor page.
 *
 * @author mgowano@google.com (Abraham Mgowano)
 */

// TODO(bhenning): These constants should be provided by the backend.
oppia.constant(
  'COLLECTION_DATA_URL', '/collection_handler/data/<collection_id>');
oppia.constant(
  'WRITABLE_COLLECTION_DATA_URL', '/collection_editor/data/<collection_id>');

oppia.controller('CollectionEditor', ['$scope', 'CollectionBackendApiService',
  'WritableCollectionBackendApiService', 'CollectionUpdateService',
  'warningsData', function(
    $scope, CollectionBackendApiService, WritableCollectionBackendApiService,
    CollectionUpdateService, warningsData) {

  $scope.collection = null;
<<<<<<< HEAD
  $scope.collectionId = GLOBALS.collectionId;
=======
  $scope.collectionSkills = null;
  $scope.isCollectionLoaded = false;

  // Get the id of the collection to be loaded
  var pathnameArray = window.location.pathname.split('/');
  for (var i = 0; i < pathnameArray.length; i++) {
    if (pathnameArray[i] === 'create') {
      $scope.collectionId = pathnameArray[i + 1];
      break;
    }
  }
>>>>>>> af83435c

  // Load the collection to be edited.
  CollectionBackendApiService.loadCollection($scope.collectionId).then(
    function(collection) {
      $scope.collection = collection;
<<<<<<< HEAD
    }, function(error) {
=======
      $scope.collectionSkills = collection.skills;
      $scope.isCollectionLoaded = true;
    }, function(error, collectionId) {
>>>>>>> af83435c
      // TODO(mgowano): Handle not being able to load the collection.
      warningsData.addWarning(
        error || 'There was an error loading the collection.');
  });

  var _getCollectionNodeForExplorationId = function(explorationId) {
    for (var i = 0; i < $scope.collection.nodes.length; i++) {
      var collectionNode = $scope.collection.nodes[i];
      if (collectionNode.exploration_id == explorationId) {
        return collectionNode;
      }
    }
    return null;
  };

  // EXAMPLES DEMONSTRATING HOW TO CHANGE THE COLLECTION. THE FOLLOWING CODE
  // SHOULD NOT GO INTO DEVELOP.

  // Stores a pending list of changes.
  $scope.changeList = [];

  var _arrayContainsCaseInsensitive = function(array, element) {
    var lowerElement = element.toLowerCase();
    for (var i = 0; i < array.length; i++) {
      if (array[i].toLowerCase() === lowerElement) {
        return true;
      }
    }
    return false;
  };

  $scope.addExploration = function(newExpId) {
    if (newExpId) {
      var change = CollectionUpdateService.buildAddCollectionNodeUpdate(
        newExpId);
      $scope.changeList.push(change);
    }
  };

  $scope.deleteExploration = function(removeExpId) {
    if (removeExpId) {
      var change = CollectionUpdateService.buildDeleteCollectionNodeUpdate(
        removeExpId);
      $scope.changeList.push(change);
    }
  };

  $scope.setCollectionTitle = function(newCollectionTitle) {
    if (newCollectionTitle) {
      var change = CollectionUpdateService.buildCollectionTitleUpdate(
        newCollectionTitle);
      $scope.changeList.push(change);
    }
  };

  $scope.setCollectionCategory = function(newCollectionCategory) {
    if (newCollectionCategory) {
      var change = CollectionUpdateService.buildCollectionCategoryUpdate(
        newCollectionCategory);
      $scope.changeList.push(change);
    }
  };

  $scope.setCollectionObjective = function(newCollectionObjective) {
    if (newCollectionObjective) {
      var change = CollectionUpdateService.buildCollectionObjectiveUpdate(
        newCollectionObjective);
      $scope.changeList.push(change);
    }
  };

  $scope.addPrereqSkill = function(expId, skillName) {
    if (expId && skillName) {
      var collectionNode = _getCollectionNodeForExplorationId(expId);
      var prerequisiteSkills = angular.copy(collectionNode.prerequisite_skills);
      if (!_arrayContainsCaseInsensitive(prerequisiteSkills, skillName)) {
        prerequisiteSkills.push(skillName);
        var change = CollectionUpdateService.buildPrerequisiteSkillsUpdate(
          expId, prerequisiteSkills);
        $scope.changeList.push(change);
      }
    }
  };

  $scope.addAcquiredSkill = function(expId, skillName) {
    if (expId && skillName) {
      var collectionNode = _getCollectionNodeForExplorationId(expId);
      var acquiredSkills = angular.copy(collectionNode.acquired_skills);
      if (!_arrayContainsCaseInsensitive(acquiredSkills, skillName)) {
        acquiredSkills.push(skillName);
        var change = CollectionUpdateService.buildAcquiredSkillsUpdate(
          expId, acquiredSkills);
        $scope.changeList.push(change);
      }
    }
  };

  // An explicit save is needed to push all changes to the backend at once
  // because some likely working states of the collection will cause validation
  // errors when trying to incrementally save them.
  $scope.saveCollection = function(commitMessage) {
    WritableCollectionBackendApiService.updateCollection(
      $scope.collection.id, $scope.collection.version, commitMessage,
      $scope.changeList).then(function(collection) {
        $scope.collection = collection;
        $scope.changeList = [];
      }, function(error) {
        warningsData.addWarning(
          error || 'There was an error updating the collection.');
      });
  };

  // END OF EXAMPLE CODE DEMONSTRATING HOW TO CHANGE THE COLLECTION.
}]);<|MERGE_RESOLUTION|>--- conflicted
+++ resolved
@@ -31,11 +31,8 @@
     CollectionUpdateService, warningsData) {
 
   $scope.collection = null;
-<<<<<<< HEAD
   $scope.collectionId = GLOBALS.collectionId;
-=======
   $scope.collectionSkills = null;
-  $scope.isCollectionLoaded = false;
 
   // Get the id of the collection to be loaded
   var pathnameArray = window.location.pathname.split('/');
@@ -45,19 +42,13 @@
       break;
     }
   }
->>>>>>> af83435c
 
   // Load the collection to be edited.
   CollectionBackendApiService.loadCollection($scope.collectionId).then(
     function(collection) {
       $scope.collection = collection;
-<<<<<<< HEAD
+      $scope.collectionSkills = collection.skills;
     }, function(error) {
-=======
-      $scope.collectionSkills = collection.skills;
-      $scope.isCollectionLoaded = true;
-    }, function(error, collectionId) {
->>>>>>> af83435c
       // TODO(mgowano): Handle not being able to load the collection.
       warningsData.addWarning(
         error || 'There was an error loading the collection.');
