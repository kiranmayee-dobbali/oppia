--- conflicted
+++ resolved
@@ -634,12 +634,8 @@
   border: 1px solid black;
 }
 
-<<<<<<< HEAD
 .oppia-graph-maximize-button {
   font-size: large;
-=======
-.oppia-map-expansion-button {
->>>>>>> 208042de
   z-index: 300;
   height: 26px;
   margin-left:2px;
