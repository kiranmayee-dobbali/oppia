--- conflicted
+++ resolved
@@ -241,14 +241,8 @@
           <div class="row">
             <div class="col-lg-12 col-md-12 col-sm-12">
               <span class="pull-right" style="margin-top: 10px;">
-<<<<<<< HEAD
-                <span ng-show="explorationRightsService.isPublic()" class="oppia-exploration-ctrl">
+                <span class="oppia-exploration-ctrl" ng-if="editabilityService.isEditable() && explorationRightsService.isPublic()">
                   <button type="button" class="btn btn-default" ng-click="showNominateExplorationModal()" ng-disabled="isExplorationSaveable()">
-=======
-
-                <span class="oppia-exploration-ctrl" ng-if="editabilityService.isEditable() && explorationRightsService.isPublic()">
-                  <button type="button" class="btn btn-default" ng-click="showNominateExplorationModal()">
->>>>>>> acfc6427
                     Nominate for release
                   </button>
                   <img class="oppia-help" src="/images/help.png"
