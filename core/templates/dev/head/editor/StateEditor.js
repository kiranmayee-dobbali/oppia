// Copyright 2014 The Oppia Authors. All Rights Reserved.
//
// Licensed under the Apache License, Version 2.0 (the "License");
// you may not use this file except in compliance with the License.
// You may obtain a copy of the License at
//
//      http://www.apache.org/licenses/LICENSE-2.0
//
// Unless required by applicable law or agreed to in writing, software
// distributed under the License is distributed on an "AS-IS" BASIS,
// WITHOUT WARRANTIES OR CONDITIONS OF ANY KIND, either express or implied.
// See the License for the specific language governing permissions and
// limitations under the License.

/**
 * @fileoverview Controllers for the graphical state editor.
 *
 * @author sll@google.com (Sean Lip)
 */

function StateEditor($scope, $http, $filter, $log, $sce, $modal, explorationData,
  warningsData, activeInputData, oppiaRequestCreator, editorContextService,
  changeListService, validatorsService) {

  $scope.$on('guiTabSelected', function(evt) {
    $scope.initStateEditor();
  });

  $scope.initStateEditor = function() {
    explorationData.getData().then(function(data) {
      $scope.paramSpecs = data.param_specs || {};
    });

    $scope.stateNameEditorIsShown = false;

    $scope.stateName = editorContextService.getActiveStateName();
    var stateData = $scope.$parent.states[$scope.stateName];
    $scope.content = stateData.content || [];
    $scope.stateParamChanges = stateData.param_changes || [];

    // This should only be non-null when the content editor is open.
    $scope.contentMemento = null;

    if ($scope.stateName && stateData) {
      $scope.$broadcast('stateEditorInitialized', stateData);
    }
  };

<<<<<<< HEAD
  $scope.closeStateEditor = function() {
    $scope.$broadcast('externalSave');
    editorContextService.clearActiveStateName();
    $scope.$parent.showMainTabWithoutStateEditor();
  };

  $scope.getIncomingStates = function(stateName) {
    var incomingStates = {},
        statesToRuleNames = {},
        otherStateName;

    for (otherStateName in $scope.states) {
      var handlers = $scope.states[otherStateName].widget.handlers;
      var widgetParams = $scope.states[otherStateName].widget.customization_args;
      for (var i = 0; i < handlers.length; i++) {
        for (var j = 0; j < handlers[i].rule_specs.length; j++) {
          if (handlers[i].rule_specs[j].dest == stateName) {
            incomingStates[otherStateName] = $scope.states[otherStateName];

            var previousChoices = null;
            if (widgetParams.hasOwnProperty('choices')) {
              previousChoices = widgetParams.choices;
            }

            var ruleName = $filter('parameterizeRuleDescription')(
                handlers[i].rule_specs[j], previousChoices);

            if (otherStateName in statesToRuleNames) {
              statesToRuleNames[otherStateName].push(ruleName);
            } else {
              statesToRuleNames[otherStateName] = [ruleName];
            }
          }
        }
      }
    }

    for (otherStateName in incomingStates) {
      incomingStates[otherStateName].rules = statesToRuleNames[otherStateName];
    }
    return incomingStates;
  };

=======
>>>>>>> 1a25003d
  $scope.openStateNameEditor = function() {
    $scope.stateNameEditorIsShown = true;
    $scope.tmpStateName = $scope.stateName;
    $scope.stateNameMemento = $scope.stateName;
  };

  $scope._getNormalizedStateName = function(newStateName) {
    return $filter('normalizeWhitespace')(newStateName);
  };

  $scope.saveStateNameAndRefresh = function(newStateName) {
    var normalizedStateName = $scope._getNormalizedStateName(newStateName);
    $scope.saveStateName(normalizedStateName);
    $scope.$parent.showStateEditor(normalizedStateName);
  };

  $scope.saveStateName = function(newStateName) {
    newStateName = $scope._getNormalizedStateName(newStateName);
    if (!validatorsService.isValidEntityName(newStateName, true)) {
      return;
    }
    if (newStateName.length > 50) {
      warningsData.addWarning(
        'State names should be at most 50 characters long.');
      return;
    }
    var activeStateName = editorContextService.getActiveStateName();
    if (newStateName !== activeStateName &&
        $scope.states.hasOwnProperty(newStateName)) {
      warningsData.addWarning(
        'The name \'' + newStateName + '\' is already in use.');
      return;
    }

    if ($scope.stateNameMemento === newStateName) {
      $scope.stateNameEditorIsShown = false;
      return;
    }

    if ($scope.stateNameMemento !== newStateName) {
      // Tidy up the rest of the states.
      if ($scope.$parent.initStateName == activeStateName) {
        $scope.$parent.initStateName = newStateName;
      }

      $scope.states[newStateName] = angular.copy(
        $scope.states[activeStateName]);
      delete $scope.states[activeStateName];
      for (var otherStateName in $scope.states) {
        var handlers = $scope.states[otherStateName].widget.handlers;
        for (var i = 0; i < handlers.length; i++) {
          for (var j = 0; j < handlers[i].rule_specs.length; j++) {
            if (handlers[i].rule_specs[j].dest === activeStateName) {
              handlers[i].rule_specs[j].dest = newStateName;
            }
          }
        }
      }

      editorContextService.setActiveStateName(newStateName);
      changeListService.renameState(newStateName, $scope.stateNameMemento);

      $scope.stateNameEditorIsShown = false;
      $scope.refreshGraph();
      $scope.initStateEditor();
    }
  };

  $scope.editContent = function() {
    $scope.contentMemento = angular.copy($scope.content);
  };

  $scope.$on('externalSave', function() {
    $scope.saveTextContent();

    if ($scope.stateNameEditorIsShown) {
      $scope.saveStateName($scope.tmpStateName);
    }
  });

  $scope.saveTextContent = function() {
    if ($scope.contentMemento !== null && $scope.contentMemento !== $scope.content) {
      changeListService.editStateProperty(
        editorContextService.getActiveStateName(), 'content',
        angular.copy($scope.content), angular.copy($scope.contentMemento));
    }
    $scope.contentMemento = null;
  };

  $scope.saveStateParamChanges = function(newValue, oldValue) {
    if (!angular.equals(newValue, oldValue)) {
      changeListService.editStateProperty(
        editorContextService.getActiveStateName(), 'param_changes',
        newValue, oldValue);
    }
  };
}

StateEditor.$inject = ['$scope', '$http', '$filter', '$log', '$sce', '$modal',
    'explorationData', 'warningsData', 'activeInputData', 'oppiaRequestCreator',
    'editorContextService', 'changeListService', 'validatorsService'];<|MERGE_RESOLUTION|>--- conflicted
+++ resolved
@@ -46,52 +46,6 @@
     }
   };
 
-<<<<<<< HEAD
-  $scope.closeStateEditor = function() {
-    $scope.$broadcast('externalSave');
-    editorContextService.clearActiveStateName();
-    $scope.$parent.showMainTabWithoutStateEditor();
-  };
-
-  $scope.getIncomingStates = function(stateName) {
-    var incomingStates = {},
-        statesToRuleNames = {},
-        otherStateName;
-
-    for (otherStateName in $scope.states) {
-      var handlers = $scope.states[otherStateName].widget.handlers;
-      var widgetParams = $scope.states[otherStateName].widget.customization_args;
-      for (var i = 0; i < handlers.length; i++) {
-        for (var j = 0; j < handlers[i].rule_specs.length; j++) {
-          if (handlers[i].rule_specs[j].dest == stateName) {
-            incomingStates[otherStateName] = $scope.states[otherStateName];
-
-            var previousChoices = null;
-            if (widgetParams.hasOwnProperty('choices')) {
-              previousChoices = widgetParams.choices;
-            }
-
-            var ruleName = $filter('parameterizeRuleDescription')(
-                handlers[i].rule_specs[j], previousChoices);
-
-            if (otherStateName in statesToRuleNames) {
-              statesToRuleNames[otherStateName].push(ruleName);
-            } else {
-              statesToRuleNames[otherStateName] = [ruleName];
-            }
-          }
-        }
-      }
-    }
-
-    for (otherStateName in incomingStates) {
-      incomingStates[otherStateName].rules = statesToRuleNames[otherStateName];
-    }
-    return incomingStates;
-  };
-
-=======
->>>>>>> 1a25003d
   $scope.openStateNameEditor = function() {
     $scope.stateNameEditorIsShown = true;
     $scope.tmpStateName = $scope.stateName;
