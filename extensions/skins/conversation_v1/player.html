<script type="text/ng-template" id="skins/Conversation">
  <link rel="stylesheet" type="text/css"
        href="/extensions/skins/conversation_v1/static/conversation.css">

<<<<<<< HEAD
  <div>
    <div class="oppia-content" role="main">
      <md-card class="conversation-skin-exploration-intro-card">
        <!-- TODO(mgowano): Remove eclipse image once backend has image info for exploration. -->
        <img itemprop="image" src="/images/eclipse.jpg">
        <h3 itemprop="name" role="heading" class="conversation-skin-exploration-header protractor-test-exploration-header"><[explorationTitle]></h3>
        <div class="conversation-skin-exploration-bookmark-rate">
          <div class="conversation-skin-exploration-bookmark">
            <img class="conversation-skin-icons" src="/images/material-design-icons-1.0.1/ic_bookmark_outline_black_48dp.png">
            <br>
            <span itemprop="description">
              Bookmark
            </span>
          </div>
          <div class="conversation-skin-exploration-rate">
            <img class="conversation-skin-icons" src="/images/material-design-icons-1.0.1/ic_star_outline_black_48dp.png">
            <br>
            Rate
          </div>
        </div>
      </md-card>
=======
  <div class="oppia-content" role="main">
    <md-card class="conversation-skin-exploration-intro-card">
      <!-- TODO(mgowano): Remove eclipse image once backend has image info for exploration. -->
      <img src="/images/eclipse.jpg">
      <h3 role="heading" class="conversation-skin-exploration-header protractor-test-exploration-header"><[explorationTitle]></h3>
    </md-card>
>>>>>>> 33efceb8

    <div class="conversation-skin-iframe-container">
      <div ng-repeat="state in allResponseStates track by $index"
           ng-class="{'conversation-skin-last-log-entry': $last, 'conversation-skin-old-content': !$last}">
        <md-card class="conversation-skin-card">
          <table class="conversation-skin-card-row-container">
            <tr class="conversation-skin-card-row">
              <td class="conversation-skin-row-avatar" valign="top">
                <img class="conversation-skin-row-avatar-img" src="/images/oppia_favicon_black.png">
              </td>
              <td style="padding-top: 5px;">
                <div ng-show="!$last || !finished" class="protractor-test-conversation-content"
                     angular-html-bind="state.content"></div>
                <div ng-show="$last && finished" class="protractor-test-conversation-finished">
                  Congratulations, you have finished this exploration!
                </div>
              </td>
            </tr>
          </table>

          <div ng-repeat="responsePair in state.answerFeedbackPairs track by $index">
            <table class="conversation-skin-card-row-container">
              <tr ng-show="responsePair.learnerAnswer" class="conversation-skin-card-row">
                <td class="conversation-skin-row-avatar" valign="top">
                  <img class="conversation-skin-row-avatar-img" src="/images/user.png">
                </td>
                <td class="conversation-skin-learner-answer" angular-html-bind="responsePair.learnerAnswer"><td>
              </tr>
            </table>
            <table ng-show="responsePair.oppiaFeedback" class="conversation-skin-card-row-container">
              <tr class="conversation-skin-card-row">
                <td class="conversation-skin-row-avatar" valign="top">
                  <img class="conversation-skin-row-avatar-img" src="/images/oppia_favicon_black.png">
                </td>
                <td class="protractor-test-conversation-feedback" angular-html-bind="responsePair.oppiaFeedback"></td>
              </tr>
            </table>
          </div>

          <div ng-if="!finished && $last && !nextCardContent && interactionIsInline">
            <div ng-hide="isAnswerBeingProcessed()">
              <table class="conversation-skin-card-row-container">
                <tr class="conversation-skin-card-row">
                  <td class="conversation-skin-row-avatar" valign="top">
                    <img class="conversation-skin-row-avatar-img" src="/images/user.png">
                  </td>
                  <td class="protractor-test-conversation-input"
                      angular-html-bind="inputTemplate">
                  </td>
                </tr>
              </table>
            </div>

            <div ng-show="isAnswerBeingProcessed()">
              <center style="font-size: 8em;">
                <span class="oppia-loading-dot-one">.</span>
                <span class="oppia-loading-dot-two">.</span>
                <span class="oppia-loading-dot-three">.</span>
              </center>
            </div>
          </div>
        </md-card>
      </div>
    </div>

    <div class="conversation-skin-supplemental-interaction">
      <div ng-if="!finished && !nextCardContent && !interactionIsInline">
        <div class="protractor-test-conversation-input" angular-html-bind="inputTemplate">
        </div>
      </div>
    </div>

  </div>
</script><|MERGE_RESOLUTION|>--- conflicted
+++ resolved
@@ -2,36 +2,12 @@
   <link rel="stylesheet" type="text/css"
         href="/extensions/skins/conversation_v1/static/conversation.css">
 
-<<<<<<< HEAD
-  <div>
-    <div class="oppia-content" role="main">
-      <md-card class="conversation-skin-exploration-intro-card">
-        <!-- TODO(mgowano): Remove eclipse image once backend has image info for exploration. -->
-        <img itemprop="image" src="/images/eclipse.jpg">
-        <h3 itemprop="name" role="heading" class="conversation-skin-exploration-header protractor-test-exploration-header"><[explorationTitle]></h3>
-        <div class="conversation-skin-exploration-bookmark-rate">
-          <div class="conversation-skin-exploration-bookmark">
-            <img class="conversation-skin-icons" src="/images/material-design-icons-1.0.1/ic_bookmark_outline_black_48dp.png">
-            <br>
-            <span itemprop="description">
-              Bookmark
-            </span>
-          </div>
-          <div class="conversation-skin-exploration-rate">
-            <img class="conversation-skin-icons" src="/images/material-design-icons-1.0.1/ic_star_outline_black_48dp.png">
-            <br>
-            Rate
-          </div>
-        </div>
-      </md-card>
-=======
-  <div class="oppia-content" role="main">
+  <div itemprop="description" class="oppia-content" role="main">
     <md-card class="conversation-skin-exploration-intro-card">
       <!-- TODO(mgowano): Remove eclipse image once backend has image info for exploration. -->
-      <img src="/images/eclipse.jpg">
-      <h3 role="heading" class="conversation-skin-exploration-header protractor-test-exploration-header"><[explorationTitle]></h3>
+      <img itemprop="image" src="/images/eclipse.jpg">
+      <h3 itemprop="name" role="heading" class="conversation-skin-exploration-header protractor-test-exploration-header"><[explorationTitle]></h3>
     </md-card>
->>>>>>> 33efceb8
 
     <div class="conversation-skin-iframe-container">
       <div ng-repeat="state in allResponseStates track by $index"
@@ -103,6 +79,5 @@
         </div>
       </div>
     </div>
-
   </div>
 </script>